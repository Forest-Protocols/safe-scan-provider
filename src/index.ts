--- conflicted
+++ resolved
@@ -25,23 +25,7 @@
 import { DetailedOffer } from "./types";
 import express from "express";
 import { config } from "./config";
-<<<<<<< HEAD
 import { OpenRouterProvider } from "./protocol/open-router-provider";
-
-async function sleep(ms: number) {
-  return await new Promise((res) => setTimeout(res, ms));
-}
-
-function colorNumber(num: bigint | number) {
-  return ansis.bold.red(`#${num}`);
-}
-function colorHex(hex: string) {
-  return ansis.bold.yellow(`${hex}`);
-}
-function colorKeyword(word: string) {
-  return ansis.bold.cyan(word);
-=======
-import { MedQAServiceProvider } from "./protocol/provider";
 import { colorHex, colorNumber, colorWord } from "./color";
 import {
   abortController,
@@ -74,7 +58,6 @@
     status: agreement.status,
     userAddr: agreement.userAddress,
   };
->>>>>>> d9dbebb2
 }
 
 class Program {
