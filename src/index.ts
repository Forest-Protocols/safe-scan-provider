#!/usr/bin/env node
import {
  Agreement,
  DeploymentStatus,
  Indexer,
  IndexerAgreement,
  Offer,
  sleep,
  Status,
  tryParseJSON,
} from "@forest-protocols/sdk";
import { Address } from "viem";
import { DB } from "./database/client";
import { logger } from "./logger";
import { AbstractProvider } from "./abstract/AbstractProvider";
import * as ansis from "ansis";
import {
  adjectives,
  animals,
  colors,
  uniqueNamesGenerator,
} from "unique-names-generator";
import { join } from "path";
import { readdirSync, readFileSync, statSync } from "fs";
import { DetailedOffer } from "./types";
import express from "express";
import { config } from "./config";
import { MedQAServiceProvider } from "./protocol/provider";
import { colorHex, colorNumber, colorWord } from "./color";
import {
  abortController,
  addCleanupHandler,
  cleanupHandlers,
  removeCleanupHandler,
} from "./signal";
import { isTermination } from "./utils/is-termination";
import { ensureError } from "./utils/ensure-error";

const CONFIG_LAST_PROCESSED_NEW_AGREEMENT_DATE =
  "LAST_PROCESSED_NEW_AGREEMENT_DATE";
const CONFIG_LAST_PROCESSED_CLOSED_AGREEMENT_DATE =
  "LAST_PROCESSED_CLOSED_AGREEMENT_DATE";

function indexerAgreementToAgreement(
  agreement: IndexerAgreement,
  offerId: number
) {
  return {
    id: agreement.id,
    balance: BigInt(agreement.balance),
    endTs: agreement.endTs
      ? BigInt(new Date(agreement.endTs).getTime() / 1000)
      : 0n,
    offerId,
    provClaimedAmount: BigInt(agreement.provClaimedAmount),
    provClaimedTs: BigInt(new Date(agreement.provClaimedTs).getTime() / 1000),
    startTs: BigInt(new Date(agreement.startTs).getTime() / 1000),
    status: agreement.status,
    userAddr: agreement.userAddress,
  };
}

class Program {
  providers = {
<<<<<<< HEAD
    main: new MedQAServiceProvider(),
=======
    main: new MainProviderImplementation(),
>>>>>>> 9367e718
  };

  indexer = new Indexer({
    baseURL: config.INDEXER_ENDPOINT,
  });

  noNewAgreementLog: Record<string, boolean> = {};
  noClosedAgreementLog: Record<string, boolean> = {};

  constructor() {}

  initHealthcheck() {
    const app = express();
    app.get("/health", (_, res) => {
      res.send("Running");
    });
    app.listen(config.PORT);
  }

  async loadDetailFiles() {
    logger.info("Detail files are loading to the database");
    const basePath = join(process.cwd(), "data/details");
    const files = readdirSync(basePath, { recursive: true }).filter((file) =>
      // Exclude sub-directories
      statSync(join(basePath, file.toString()), {
        throwIfNoEntry: false,
      })?.isFile()
    );
    const contents = files.map((file) =>
      readFileSync(join(basePath, file.toString())).toString("utf-8")
    );
    await DB.saveDetailFiles(contents);
  }

  async init() {
    // Start a healthcheck HTTP server
    this.initHealthcheck();

    // Load detail files into the database
    await this.loadDetailFiles();

    // Initialize providers
    for (const [tag, provider] of Object.entries(this.providers)) {
      provider.logger.info(`Initializing via tag "${colorWord(tag)}" `);
      await provider.init(tag);

      // Fetch detail links of the Protocol
      provider.logger.info(`Checking details of the Protocol`);
      const ptDetailsLink = await provider.protocol.getDetailsLink();

      // Save address of the Protocol to the database
      await DB.upsertProtocol(provider.protocol.address, ptDetailsLink);

      provider.logger.info(
        `Initialized; tag: ${colorWord(tag)}, owner address: ${colorHex(
          provider.actorInfo.ownerAddr
        )}, operates on Protocol: ${colorHex(provider.protocol.address)}`
      );
    }

    // Check balances of the Agreements at startup and then in every given interval

    this.checkAgreementBalances().then(() => {
      const interval = setInterval(
        () => this.checkAgreementBalances(),
        config.AGREEMENT_CHECK_INTERVAL
      );

      addCleanupHandler(() => clearInterval(interval));
    });
  }

  watchResourceStatus(params: {
    provider: AbstractProvider;
    ptAddress: Address;
    detailedOffer: DetailedOffer;

    agreementId: number;
    ownerAddress: Address;
  }) {
    const handler = async () => {
      while (!abortController.signal.aborted) {
        try {
          const resource = await DB.getResource(
            params.agreementId,
            params.ownerAddress,
            params.ptAddress
          );

          if (!resource || !resource.isActive) {
            params.provider.logger.warning(
              `Resource ${colorNumber(
                params.agreementId
              )} is not available anymore, leaving status check`
            );
            return;
          }

          // TODO: Replace with an Indexer call
          const agreement = await params.provider.protocol.getAgreement(
            params.agreementId
          );

          const resourceDetails = await params.provider.getDetails(
            agreement,
            params.detailedOffer,
            resource
          );

          if (resourceDetails.status == DeploymentStatus.Running) {
            logger.info(
              `Resource ${colorNumber(agreement.id)} is in running status`
            );

            // Update the status and gathered details
            await DB.updateResource(agreement.id, params.ptAddress, {
              deploymentStatus: DeploymentStatus.Running,
              details: resourceDetails,
            });
            return;
          }

          await sleep(5_000, abortController.signal);
        } catch (err) {
          const error = ensureError(err);
          if (!isTermination(error)) {
            params.provider.logger.error(
              `Error while try to retrieve details of the Resource ${colorNumber(
                params.agreementId
              )}: ${error.stack}`
            );
          }
        }
      }
    };

    // Run the `handler` function and add it
    // to the cleanup handlers so in case if the process
    // is terminated, the execution will wait until
    // `handler` function is completed. In the other
    // situation; If the `handler` is completed
    // before the process is terminated, then
    // we don't need to cleanup it anymore so remove it from
    // the cleanup handlers.

    // Promise of the execution of `handler` function so we can
    // resolve it in the cleanup handler.
    const promise = handler().then(() => removeCleanupHandler(handler));

    // If meanwhile the process is terminated, the promise will be resolved (waited)
    addCleanupHandler(() => promise);
  }

  async processAgreementCreated(
    agreement: Agreement,
    offer: Offer,
    ptAddress: Address,
    provider: AbstractProvider
  ) {
    try {
      const [offerDetailFile] = await DB.getDetailFiles([offer.detailsLink]);

      if (!offerDetailFile) {
        provider.logger.warning(
          `Details file is not found for Offer ${agreement.offerId}@${ptAddress} (Provider ID: ${provider.actorInfo.id})`
        );
      }

      const protocol = await DB.getProtocol(ptAddress);
      const detailedOffer: DetailedOffer = {
        ...offer,

        // TODO: Validate schema
        // If it is a JSON file, parse it. Otherwise return it as a string.
        details: tryParseJSON(offerDetailFile?.content, true),
      };
      const details = await provider.create(agreement, detailedOffer);

      await DB.createResource({
        id: agreement.id,
        deploymentStatus: details.status,

        // If the name is not returned by the provider, just give a random name
        name:
          details.name ||
          uniqueNamesGenerator({
            dictionaries: [adjectives, colors, animals],
            length: 2,
          }),
        offerId: offer.id,
        ownerAddress: agreement.userAddr,
        ptAddressId: protocol.id,
        providerId: provider.actorInfo.id,
        details: {
          ...details,

          // We store those fields inside columns, not in the JSON object.
          name: undefined,
          status: undefined,
        },
      });

      if (details.status === DeploymentStatus.Running) {
        provider.logger.info(
          `Resource of Agreement ${colorNumber(
            agreement.id
          )} has been created successfully`
        );
        return;
      }

      // Resource is not in running state, so we need to check its status
      provider.logger.info(
        `Creation request of agreement ${colorNumber(
          agreement.id
        )} resource has been created successfully`
      );

      // Start the watcher
      this.watchResourceStatus({
        agreementId: agreement.id,
        ownerAddress: agreement.userAddr,
        ptAddress,
        provider,
        detailedOffer,
      });
    } catch (err: any) {
      provider.logger.error(`Error while creating the Resource: ${err.stack}`);

      // Save the resource as failed
      const pt = await DB.getProtocol(ptAddress);

      // Save that resource as a failed deployment
      await DB.createResource({
        id: agreement.id,
        deploymentStatus: DeploymentStatus.Failed,
        name: "",
        ptAddressId: pt.id,
        offerId: agreement.offerId,
        providerId: provider.actorInfo.id,
        ownerAddress: agreement.userAddr,
        details: {},
      });
    }
  }

  async processAgreementClosed(
    agreement: Agreement,
    offer: Offer,
    ptAddress: Address,
    provider: AbstractProvider
  ) {
    try {
      const resource = await DB.getResource(
        agreement.id,
        agreement.userAddr,
        ptAddress
      );
      if (resource) {
        const [offerDetailFile] = await DB.getDetailFiles([offer.detailsLink]);

        if (!offerDetailFile) {
          provider.logger.warning(
            `Details file is not found for Offer ${agreement.offerId}@${ptAddress}`
          );
        }

        await provider.delete(
          agreement,
          {
            ...offer,
            details: tryParseJSON(offerDetailFile?.content, true),
          },
          resource
        );
        provider.logger.info(
          `Resource of Agreement ${colorNumber(
            agreement.id
          )} has been deleted successfully`
        );
      } else {
        provider.logger.warning(
          `Resource of agreement ${colorNumber(
            agreement.id
          )} is not found or not active`
        );
      }
    } catch (err: any) {
      provider.logger.error(`Error while deleting the resource: ${err.stack}`);
    }

    await DB.deleteResource(agreement.id, ptAddress);
  }

  async checkNewAgreements(provider: AbstractProvider) {
    try {
      let page = 1;
      const allAgreements: IndexerAgreement[] = [];
      const lastProcessedNewAgreementDate = await DB.getConfig(
        CONFIG_LAST_PROCESSED_NEW_AGREEMENT_DATE
      );

      while (true) {
        const res = await this.indexer.getAgreements({
          providerAddress: provider.actorInfo.ownerAddr,
          status: Status.Active,
          protocolAddress: provider.protocol.address,
          limit: 100,
          page,
          startTs: lastProcessedNewAgreementDate,
        });

        allAgreements.push(...res.data);

        if (res.pagination.totalPages <= page) {
          break;
        }

        page++;
      }

      // Check if those Agreements are already in the database
      const existingAgreements = await DB.getResources(
        allAgreements.map((agreement) => agreement.id)
      );

      // Find non-existing Agreements
      const nonExistingAgreements = allAgreements.filter(
        (agreement) => !existingAgreements.find((a) => a.id == agreement.id)
      );

      if (nonExistingAgreements.length == 0) {
        // If this log message is already logged, don't log it again
        if (!this.noNewAgreementLog[provider.actorInfo.ownerAddr]) {
          provider.logger.info(
            `No new Agreements found for ${colorHex(
              provider.actorInfo.ownerAddr
            )}`
          );
          this.noNewAgreementLog[provider.actorInfo.ownerAddr] = true;
        }
        return;
      }

      provider.logger.info(
        `${ansis.yellow.bold("Found")} ${
          nonExistingAgreements.length
        } new Agreements for ${colorHex(provider.actorInfo.ownerAddr)}`
      );

      for (const agreement of nonExistingAgreements) {
        provider.logger.info(
          `${ansis.green.bold("Creating")} Agreement ${colorNumber(
            agreement.id
          )} by ${colorHex(provider.actorInfo.ownerAddr)}`
        );
        const offer = await provider.protocol.getOffer(agreement.offerId);

        await this.processAgreementCreated(
          indexerAgreementToAgreement(agreement, offer.id),
          offer,
          provider.protocol.address,
          provider
        );

        // Save the last processed new agreement date so
        // in the next iteration we can continue from it.
        await DB.setConfig(
          CONFIG_LAST_PROCESSED_NEW_AGREEMENT_DATE,
          agreement.startTs.toString()
        );

        this.noNewAgreementLog[provider.actorInfo.ownerAddr] = false;
      }
    } catch (err) {
      const error = ensureError(err);
      if (!isTermination(error)) {
        provider.logger.error(
          `Error while fetching the Agreements: ${error.stack}`
        );
      }
    }
  }

  async checkClosedAgreements(provider: AbstractProvider) {
    try {
      let page = 1;
      const allAgreements: IndexerAgreement[] = [];
      const lastProcessedClosedAgreementDate = await DB.getConfig(
        CONFIG_LAST_PROCESSED_CLOSED_AGREEMENT_DATE
      );

      while (true) {
        const res = await this.indexer.getAgreements({
          providerAddress: provider.actorInfo.ownerAddr,
          status: Status.NotActive,
          protocolAddress: provider.protocol.address,
          limit: 100,
          page,
          startTs: lastProcessedClosedAgreementDate,
        });

        allAgreements.push(...res.data);

        if (res.pagination.totalPages <= page) {
          break;
        }

        page++;
      }

      // Get the existing Agreements from the database
      const existingAgreements = await DB.getResources(
        allAgreements.map((agreement) => agreement.id)
      );

      // Find non-closed ones
      const nonClosedResources = existingAgreements.filter(
        (resource) => resource.isActive
      );

      if (nonClosedResources.length == 0) {
        // If this log message is already logged, don't log it again
        if (!this.noClosedAgreementLog[provider.actorInfo.ownerAddr]) {
          provider.logger.info(
            `No Agreements found to be closed by ${colorHex(
              provider.actorInfo.ownerAddr
            )}`
          );
          this.noClosedAgreementLog[provider.actorInfo.ownerAddr] = true;
        }
        return;
      }

      provider.logger.info(
        `${ansis.yellow.bold("Found")} ${
          nonClosedResources.length
        } Agreements to be closed by ${colorHex(provider.actorInfo.ownerAddr)}`
      );

      for (const resource of nonClosedResources) {
        provider.logger.info(
          `${ansis.red.bold("Closing")} Agreement ${colorNumber(
            resource.id
          )} by ${colorHex(provider.actorInfo.ownerAddr)}`
        );
        const agreement = allAgreements.find(
          (agreement) => agreement.id == resource.id
        )!;
        const offer = await provider.protocol.getOffer(agreement.offerId);

        await this.processAgreementClosed(
          indexerAgreementToAgreement(agreement, offer.id),
          offer,
          provider.protocol.address,
          provider
        );

        // Save the last processed closed agreement date so
        // in the next iteration we can continue from it.
        await DB.setConfig(
          CONFIG_LAST_PROCESSED_CLOSED_AGREEMENT_DATE,
          agreement.startTs
        );

        this.noClosedAgreementLog[provider.actorInfo.ownerAddr] = false;
      }
    } catch (err) {
      const error = ensureError(err);
      if (!isTermination(error)) {
        provider.logger.error(
          `Error while fetching the Agreements: ${error.stack}`
        );
      }
    }
  }

  async main() {
    await this.init();

    logger.info("Daemon is started");

    while (!abortController.signal.aborted) {
      for (const [, provider] of Object.entries(this.providers)) {
        try {
          await this.checkNewAgreements(provider);
          await this.checkClosedAgreements(provider);
        } catch (err) {
          const error = ensureError(err);
          provider.logger.error(`Error: ${error.stack}`);
        }
      }

      try {
        await sleep(config.AGREEMENT_CHECK_INTERVAL, abortController.signal);
      } catch {
        // Termination signal is received
      }
    }

    logger.info("Waiting for cleanup...");

    // Execute cleanup functions and wait for them to finish
    await Promise.all(cleanupHandlers.map((fn) => fn()));
  }

  async checkAgreementBalances() {
    // Check all Agreements of the Providers
    for (const [, provider] of Object.entries(this.providers)) {
      try {
        let page = 1;
        const activeAgreements: IndexerAgreement[] = [];

        while (true) {
          const res = await this.indexer.getAgreements({
            providerAddress: provider.actorInfo.ownerAddr,
            status: Status.Active,
            protocolAddress: provider.protocol.address,
            limit: 100,
            page,
          });

          activeAgreements.push(...res.data);

          if (res.pagination.totalPages <= page) {
            break;
          }

          page++;
        }

        // Filter the Agreements that don't have enough balance
        const agreementsToBeClosed = activeAgreements.filter(
          (agreement) => BigInt(agreement.balance) <= 0n
        );

        for (const agreement of agreementsToBeClosed) {
          provider.logger.warning(
            `Agreement ${colorNumber(agreement.id)}@${colorHex(
              agreement.protocolAddress
            )} ran out of balance, closing...`
          );
          try {
            await provider.protocol.closeAgreement(agreement.id);
          } catch (err) {
            const error = ensureError(err);
            provider.logger.error(
              `Error while closing Agreement ${colorNumber(
                agreement.id
              )}@${colorHex(agreement.protocolAddress)}: ${error.stack}`
            );
          }
        }
      } catch (err) {
        const error = ensureError(err);
        provider.logger.error(
          `Error while checking balances of the Agreements@${colorHex(
            provider.protocol.address
          )}: ${error.stack}`
        );
      }
    }
  }
}

const program = new Program();
program.main().then(() => {
  logger.warning("See ya...");
  process.exit(process.exitCode || 0);
});

// eslint-disable-next-line @typescript-eslint/no-unused-vars
interface BigInt {
  /** Convert to BigInt to string form in JSON.stringify */
  toJSON: () => string;
}
(BigInt.prototype as any).toJSON = function () {
  return this.toString();
};<|MERGE_RESOLUTION|>--- conflicted
+++ resolved
@@ -62,11 +62,7 @@
 
 class Program {
   providers = {
-<<<<<<< HEAD
     main: new MedQAServiceProvider(),
-=======
-    main: new MainProviderImplementation(),
->>>>>>> 9367e718
   };
 
   indexer = new Indexer({
