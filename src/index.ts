#!/usr/bin/env node
import {
  Agreement,
  DeploymentStatus,
  GetAgreementsOptions,
  IndexerAgreement,
  IndexerEvent,
  Offer,
  sleep,
  Status,
  tryParseJSON,
} from "@forest-protocols/sdk";
import { Address } from "viem";
import { DB } from "./database/client";
import { logger } from "./logger";
import { AbstractProvider } from "./abstract/AbstractProvider";
import * as ansis from "ansis";
import {
  adjectives,
  animals,
  colors,
  uniqueNamesGenerator,
} from "unique-names-generator";
import { join } from "path";
import { readdirSync, readFileSync, statSync } from "fs";
import { DetailedOffer } from "./types";
import { indexerAgreementToAgreement } from "./utils/indexer-agreement-to-agreement";
import express from "express";
import { config } from "./config";
<<<<<<< HEAD
import { OpenRouterProvider } from "./protocol/open-router-provider";
=======
>>>>>>> 83319f72
import { colorHex, colorNumber, colorWord } from "./color";
import {
  abortController,
  addCleanupHandler,
  cleanupHandlers,
  removeCleanupHandler,
} from "./signal";
import { isTermination } from "./utils/is-termination";
import { ensureError } from "./utils/ensure-error";
import { isAxiosError } from "axios";
import { indexerClient, rpcClient } from "./clients";
import { providers } from "./providers";

// Key for tracking "indexer not healthy" logs
const LOG_TRACK_INDEXER_HEALTH = "indexer-health";

// Configuration key to keep track of latest processed block
const CONFIG_LAST_PROCESSED_BLOCK = "LAST_PROCESSED_BLOCK";

class Program {
  /**
   * @deprecated Use `providers` object from `src/providers.ts` instead
   */
  providers = {
<<<<<<< HEAD
    main: new OpenRouterProvider("anthropic/claude-3.7-sonnet"),
=======
    ...providers,
>>>>>>> 83319f72
  };

  /**
   * Keeps track of the error logs via boolean values
   * and string keys to log them only once.
   */
  logTrackings: Record<string, boolean> = {};

  /**
   * Is checker function currently being executed?
   */
  isCheckingAgreementBalances = false;

  lastProcessedBlock = 0n;

  constructor() {}

  initHealthcheck() {
    const app = express();
    app.get("/health", (_, res) => {
      res.send("Running");
    });
    app.listen(config.PORT);
  }

  /**
   * Checks if the Indexer is healthy, if the given error is an
   * Axios error. Prints an error message only once no matter how
   * many times it is called.
   * @returns `true` if the Indexer is unhealthy and false if it is healthy
   */
  async checkIndexerHealthy(err: unknown) {
    const error = ensureError(err);
    if (isAxiosError(error)) {
      const isHealthy = await indexerClient.isHealthy();

      // Log the error message only once
      if (!isHealthy && !this.logTrackings[LOG_TRACK_INDEXER_HEALTH]) {
        this.logTrackings[LOG_TRACK_INDEXER_HEALTH] = true;
        logger.error("Indexer is not healthy, cannot fetch data from it");
      }
      return true;
    }

    return false;
  }

  /**
   * Syncs the detail files from the data/details directory to the database.
   */
  async syncDetailFiles() {
    logger.info("Syncing detail files to the database");
    const basePath = join(process.cwd(), "data", "details");
    const allFiles = readdirSync(basePath, { recursive: true });
    const files = allFiles.filter((file) => {
      const filePath = join(basePath, file.toString());
      const stat = statSync(filePath, { throwIfNoEntry: false });

      // Exclude sub-directories
      return stat?.isFile();
    });

    // Read contents of the files
    const contents = files.map((file) => {
      const filePath = join(basePath, file.toString());
      const content = readFileSync(filePath);
      return content.toString("utf-8");
    });

    // Sync the database
    await DB.syncDetailFiles(contents);
  }

  async init() {
    // Start a healthcheck HTTP server
    this.initHealthcheck();

    // Load detail files into the database
    await this.syncDetailFiles();

    // Initialize providers
    for (const [tag, provider] of Object.entries(this.providers)) {
      provider.logger.info(`Initializing via tag "${colorWord(tag)}" `);
      await provider.init(tag);

      // Fetch detail links of the Protocol
      provider.logger.info(`Checking details of the Protocol`);
      const ptDetailsLink = await provider.protocol.getDetailsLink();

      // Save address of the Protocol to the database
      await DB.upsertProtocol(provider.protocol.address, ptDetailsLink);

      provider.logger.info(
        `Initialized; tag: ${colorWord(tag)}, owner address: ${colorHex(
          provider.actor.ownerAddr
        )}, operates on Protocol: ${colorHex(provider.protocol.address)}`
      );
    }

    // Check balances of the Agreements at startup and then in every given interval

    this.checkAgreementBalances().then(() => {
      const interval = setInterval(
        () => this.checkAgreementBalances(),
        config.AGREEMENT_CHECK_INTERVAL
      );

      addCleanupHandler(() => clearInterval(interval));
    });
  }

  watchResourceStatus(params: {
    provider: AbstractProvider;
    ptAddress: Address;
    detailedOffer: DetailedOffer;

    agreementId: number;
    ownerAddress: Address;
  }) {
    const handler = async () => {
      while (!abortController.signal.aborted) {
        try {
          const resource = await DB.getResource(
            params.agreementId,
            params.ownerAddress,
            params.ptAddress
          );

          if (!resource || !resource.isActive) {
            params.provider.logger.warning(
              `Resource ${colorNumber(
                params.agreementId
              )} is not available anymore, leaving status check`
            );
            return;
          }

          // TODO: Replace with an Indexer call
          const agreement = await params.provider.protocol.getAgreement(
            params.agreementId
          );

          const resourceDetails = await params.provider.getDetails(
            agreement,
            params.detailedOffer,
            resource
          );

          if (resourceDetails.status == DeploymentStatus.Running) {
            logger.info(
              `Resource ${colorNumber(agreement.id)} is in running status`
            );

            // Update the status and gathered details
            await DB.updateResource(agreement.id, params.ptAddress, {
              deploymentStatus: DeploymentStatus.Running,
              details: resourceDetails,
            });
            return;
          }

          await sleep(5_000, abortController.signal);
        } catch (err) {
          const error = ensureError(err);
          if (!isTermination(error)) {
            params.provider.logger.error(
              `Error while try to retrieve details of the Resource ${colorNumber(
                params.agreementId
              )}: ${error.stack}`
            );
          }
        }
      }
    };

    // Run the `handler` function and add it
    // to the cleanup handlers so in case if the process
    // is terminated, the execution will wait until
    // `handler` function is completed. In the other
    // situation; If the `handler` is completed
    // before the process is terminated, then
    // we don't need to cleanup it anymore so remove it from
    // the cleanup handlers.

    // Promise of the execution of `handler` function so we can
    // resolve it in the cleanup handler.
    const promise = handler().then(() => removeCleanupHandler(handler));

    // If meanwhile the process is terminated, the promise will be resolved (waited)
    addCleanupHandler(() => promise);
  }

  async createResource(
    agreement: Agreement,
    offer: Offer,
    ptAddress: Address,
    provider: AbstractProvider,
    providerActor: { id: number; ownerAddr: Address }
  ) {
    try {
      const [offerDetailFile] = await DB.getDetailFiles([offer.detailsLink]);

      if (!offerDetailFile) {
        provider.logger.warning(
          `Details file is not found for Offer ${agreement.offerId} @ ${ptAddress} (Provider ID: ${provider.actor.id})`
        );
      }

      const protocol = await DB.getProtocol(ptAddress);
      const detailedOffer: DetailedOffer = {
        ...offer,

        // TODO: Validate offer details if it is a JSON file
        // If it is a JSON file, parse it. Otherwise return it as a string.
        details: tryParseJSON(offerDetailFile?.content, true),
      };
      const details = await provider.create(agreement, detailedOffer);

      await DB.createResource({
        id: agreement.id,
        deploymentStatus: details.status,

        // If the name is not returned by the provider, just give a random name
        name:
          details.name ||
          uniqueNamesGenerator({
            dictionaries: [adjectives, colors, animals],
            length: 2,
          }),
        offerId: offer.id,
        ownerAddress: agreement.userAddr,
        ptAddressId: protocol.id,
        providerId: providerActor.id,
        details: {
          ...details,

          // We store those fields inside columns, not in the JSON object.
          name: undefined,
          status: undefined,
        },
      });

      if (details.status === DeploymentStatus.Running) {
        provider.logger.info(
          `Resource of Agreement ${colorNumber(
            agreement.id
          )} has been created successfully`
        );
        return;
      }

      // Resource is not in running state, so we need to check its status
      provider.logger.info(
        `Creation request of agreement ${colorNumber(
          agreement.id
        )} resource has been created successfully`
      );

      // Start the watcher
      this.watchResourceStatus({
        agreementId: agreement.id,
        ownerAddress: agreement.userAddr,
        ptAddress,
        provider,
        detailedOffer,
      });
    } catch (err: any) {
      provider.logger.error(`Error while creating the Resource: ${err.stack}`);

      // Save the resource as failed
      const pt = await DB.getProtocol(ptAddress);

      // Save that resource as a failed deployment
      await DB.createResource({
        id: agreement.id,
        deploymentStatus: DeploymentStatus.Failed,
        name: "",
        ptAddressId: pt.id,
        offerId: agreement.offerId,
        providerId: providerActor.id,
        ownerAddress: agreement.userAddr,
        details: {},
      });
    }
  }

  async deleteResource(
    agreement: Agreement,
    offer: Offer,
    ptAddress: Address,
    provider: AbstractProvider
  ) {
    try {
      const resource = await DB.getResource(
        agreement.id,
        agreement.userAddr,
        ptAddress
      );
      if (resource) {
        const [offerDetailFile] = await DB.getDetailFiles([offer.detailsLink]);

        if (!offerDetailFile) {
          provider.logger.warning(
            `Details file is not found for Offer ${agreement.offerId}@${ptAddress}`
          );
        }

        await provider.delete(
          agreement,
          {
            ...offer,
            details: tryParseJSON(offerDetailFile?.content, true),
          },
          resource
        );
        provider.logger.info(
          `Resource of Agreement ${colorNumber(
            agreement.id
          )} has been deleted successfully`
        );
      } else {
        provider.logger.warning(
          `Resource of agreement ${colorNumber(
            agreement.id
          )} is not found or not active`
        );
      }
    } catch (err: any) {
      provider.logger.error(`Error while deleting the resource: ${err.stack}`);
    }

    await DB.deleteResource(agreement.id, ptAddress);
  }

  /**
   * Gets all the Agreements that are belong
   * to the given Provider and its Virtual Providers.
   */
  async getAgreementsOfProvider(provider: AbstractProvider, status: Status) {
    const getAgreementOptions: GetAgreementsOptions = {
      protocolAddress: provider.protocol.address.toLowerCase() as Address,
      autoPaginate: true,
      status,
    };

    const providerAgreements = await indexerClient
      .getAgreements({
        // Use common options
        ...getAgreementOptions,

        // Only fetch the Agreements of the Provider
        providerAddress: provider.actor.ownerAddr.toLowerCase() as Address,
      })
      .then((res) => res.data);

    // Get Agreements for the Virtual Providers (if there is any in the Provider)
    const vProviderAgreements: IndexerAgreement[] = [];

    for (const vprov of provider.virtualProviders) {
      const agreements = await indexerClient
        .getAgreements({
          // Use common options
          ...getAgreementOptions,

          // Only fetch the Agreements of the Virtual Provider
          providerAddress: vprov.actor.ownerAddr.toLowerCase() as Address,
        })
        .then((res) => res.data);

      // Store all the found Agreements into the array
      vProviderAgreements.push(...agreements);
    }

    // Change the flag because now we know that the Indexer is healthy
    this.markIndexerAsHealthy();

    // Return all the Agreements that are fetched
    return [...providerAgreements, ...vProviderAgreements];
  }

  /**
   * Finds the Provider Actor information of the given Agreement from the given Provider
   */
  findProviderActorByAgreement(
    agreement: IndexerAgreement,
    provider: AbstractProvider
  ) {
    // If the Agreement is coming from the Provider itself, then use its Actor info
    if (
      agreement.providerAddress.toLowerCase() ===
      provider.actor.ownerAddr.toLowerCase()
    ) {
      return {
        id: provider.actor.id,
        ownerAddr: provider.actor.ownerAddr,
      };
    } else {
      // Otherwise search from its Virtual Providers
      const vprov = provider.virtualProviders.findByAddress(
        agreement.providerAddress
      );

      // vPROV is found so use its Actor info
      if (vprov) {
        return {
          id: vprov.actor.id,
          ownerAddr: vprov.actor.ownerAddr,
        };
      }
    }
  }

  async processAgreementCreationEvent(params: {
    agreement: IndexerAgreement;
    provider: AbstractProvider;
    providerActor: { id: number; ownerAddr: Address };
  }) {
    params.provider.logger.debug(
      `Processing Agreement creation event for Agreement ${colorNumber(
        params.agreement.id
      )} with Offer ${colorNumber(params.agreement.offerId)} @ ${colorHex(
        params.provider.protocol.address
      )} User Address: ${colorHex(params.agreement.userAddress)}`
    );

    const resource = await DB.getResource(
      params.agreement.id,
      params.agreement.userAddress,
      params.provider.protocol.address
    );

    // If the resource is presented in the database, that means we've
    // already processed this event so we can skip it
    if (resource) {
      return;
    }

    params.provider.logger.info(
      `${ansis.green.bold("Creating")} Resource of Agreement ${colorNumber(
        params.agreement.id
      )} by Provider ${colorHex(params.agreement.providerAddress)}`
    );

    // TODO: Because of the AbstractProvider uses blockchain data types (e.g "Agreement", "Offer") in its "create" method, we need to fetch the data from the blockchain to keep the backward compatibility
    const offer = await params.provider.protocol.getOffer(
      params.agreement.offerId
    );

    await this.createResource(
      indexerAgreementToAgreement(params.agreement, offer.id),
      offer,
      params.provider.protocol.address,
      params.provider,
      params.providerActor
    );
  }

  async processAgreementCloseEvent(params: {
    agreement: IndexerAgreement;
    provider: AbstractProvider;
  }) {
    params.provider.logger.debug(
      `Processing Agreement close event for Agreement ${colorNumber(
        params.agreement.id
      )} @ ${colorHex(params.provider.protocol.address)}`
    );

    const resource = await DB.getResource(
      params.agreement.id,
      params.agreement.userAddress,
      params.provider.protocol.address
    );

    // Small or zero possibility, since we are creating the Resource when we get
    // the creation event and creation events always happens before closing event
    // but check it for the sake of type safety
    if (!resource) {
      return;
    }

    // If the resource is marked as inactive, that means we've
    // already processed this event so we can skip it
    if (resource.isActive === false) {
      return;
    }

    // TODO: Because of the AbstractProvider uses blockchain data types (e.g "Agreement", "Offer") we need to fetch the data from the blockchain to keep the backward compatibility
    const offer = await params.provider.protocol.getOffer(
      params.agreement.offerId
    );

    await this.deleteResource(
      indexerAgreementToAgreement(params.agreement, offer.id),
      offer,
      params.provider.protocol.address,
      params.provider
    );
  }

  /**
   * Gets the block number of the last indexed event
   */
  async getLatestEventBlock() {
    const [event] = await indexerClient
      .getEvents({
        limit: 1,
        processed: true,
      })
      .then((res) => res.data);
    this.markIndexerAsHealthy();

    return BigInt(event.blockNumber);
  }

  async getEventsOfProtocol(
    protocolAddress: Address,
    eventName: "AgreementCreated" | "AgreementClosed"
  ) {
    const events = await indexerClient
      .getEvents({
        autoPaginate: true,
        fromBlock: this.lastProcessedBlock + 1n, // Skip the last processed block by adding 1
        toBlock: this.lastProcessedBlock + config.BLOCK_PROCESS_RANGE,
        limit: 1000,
        processed: true,
        eventName, // NOTE: Exact SC event name
        contractAddress: protocolAddress.toLowerCase() as Address,
      })
      .then((res) => res.data);
    this.markIndexerAsHealthy();

    // TODO: Once the `/events` endpoint from the Indexer supports ordering, remove the following;
    // Sort ascending by block number
    events.sort((a, b) => {
      const aNumber = BigInt(a.blockNumber);
      const bNumber = BigInt(b.blockNumber);

      if (aNumber > bNumber) {
        return 1;
      } else if (aNumber < bNumber) {
        return -1;
      }

      return 0;
    });

    return events;
  }

  /**
   * Marks the Indexer error log track as false. Check the example situation below:
   * If Indexer becomes unhealthy at some point, the daemon logs an error message.
   * But it logs that error message only once to save space from the logs
   * (we don't want to see the same error messages for 1000~ lines)
   * The daemon keep track of whether it already logged that error message
   * with `logTrackings` variable. This function marks value that tracks the error
   * message as false so the error message can be logged again.
   */
  async markIndexerAsHealthy() {
    if (this.logTrackings[LOG_TRACK_INDEXER_HEALTH]) {
      logger.info(`Indexer is healthy`);
    }

    this.logTrackings[LOG_TRACK_INDEXER_HEALTH] = false;
  }

  async main() {
    await this.init();

    logger.info("Daemon is started");

    const errorHandler = async (err: unknown, provider?: AbstractProvider) => {
      const error = ensureError(err);
      const indexerError = await this.checkIndexerHealthy(error);

      if (!indexerError && !isTermination(error)) {
        (provider?.logger || logger).error(`Error: ${error.stack}`);
      }
    };

    this.lastProcessedBlock = BigInt(
      (await DB.getConfig(CONFIG_LAST_PROCESSED_BLOCK)) ||
        (await rpcClient.getBlockNumber())
    );
    while (!abortController.signal.aborted) {
      const lastIndexedBlock = await this.getLatestEventBlock();

      // Collect the events for all the configured Protocols
      const events: IndexerEvent[] = [];
      const protocolAddresses = new Set(
        Object.values(this.providers).map(
          (p) => p.protocol.address.toLowerCase() as Address
        )
      );

      for (const protocolAddress of protocolAddresses) {
        events.push(
          ...(await this.getEventsOfProtocol(
            protocolAddress,
            "AgreementCreated"
          )
            .then((e) => {
              this.markIndexerAsHealthy();
              return e;
            })
            .catch((err) => {
              errorHandler(err);
              return [];
            }))
        );

        events.push(
          ...(await this.getEventsOfProtocol(protocolAddress, "AgreementClosed")
            .then((e) => {
              this.markIndexerAsHealthy();
              return e;
            })
            .catch((err) => {
              errorHandler(err);
              return [];
            }))
        );
      }

      // Process the collected events
      try {
        for (const [, provider] of Object.entries(this.providers)) {
          for (const event of events) {
            const [agreement] = await indexerClient
              .getAgreements({
                id: event.args.id,
                protocolAddress:
                  provider.protocol.address.toLowerCase() as Address,
              })
              .then((res) => {
                this.markIndexerAsHealthy();
                return res.data;
              });

            // If the Indexer call is failed, the Agreement
            if (!agreement) {
              continue;
            }

            // Find the responsible Actor (Provider itself or one of its Virtual Providers)
            const providerActor = this.findProviderActorByAgreement(
              agreement,
              provider
            );

            // Process the event if the responsible Provider found
            if (
              providerActor?.ownerAddr.toLowerCase() ===
              agreement.providerAddress.toLowerCase()
            ) {
              if (event.eventName === "AgreementCreated") {
                await this.processAgreementCreationEvent({
                  agreement,
                  providerActor,
                  provider,
                })
                  .then(() => this.markIndexerAsHealthy())
                  .catch((err) => errorHandler(err, provider));
              } else {
                await this.processAgreementCloseEvent({
                  agreement,
                  provider,
                })
                  .then(() => this.markIndexerAsHealthy())
                  .catch((err) => errorHandler(err, provider));
              }
            }
          }
        }

        // If there are still blocks ahead of the last block that we have processed,
        // continue to the next block range, otherwise last indexed block is the last
        // block that we have processed so accept that point as the origin for the next iteration.
        if (
          this.lastProcessedBlock + config.BLOCK_PROCESS_RANGE <
          lastIndexedBlock
        ) {
          this.lastProcessedBlock += config.BLOCK_PROCESS_RANGE;
        } else {
          this.lastProcessedBlock = lastIndexedBlock;
        }

        // Save it to the database for the next start of the daemon to continue where we left.
        await DB.setConfig(
          CONFIG_LAST_PROCESSED_BLOCK,
          this.lastProcessedBlock.toString()
        );
      } catch (err) {
        // The workflow only branches here if the `getAgreements` call is failed.
        // In that case we would want to retry it, so don't update the `lastProcessedBlock`
        // and process the same block range in the next iteration
        errorHandler(err);
      }

      // No need to hurry, wait a little bit
      await sleep(
        config.AGREEMENT_CHECK_INTERVAL,
        abortController.signal
      ).catch(() => {}); // Termination signal is received
    }

    logger.info("Waiting for cleanup...");

    // Execute cleanup functions and wait for them to finish
    await Promise.all(cleanupHandlers.map((fn) => fn()));
  }

  async checkAgreementBalances() {
    // Check if there is another execution of this function
    if (this.isCheckingAgreementBalances) {
      return;
    }
    this.isCheckingAgreementBalances = true;

    // Check all Agreements of the Providers
    for (const [, provider] of Object.entries(this.providers)) {
      try {
        // Gets all the active Agreements of the Provider
        // including its Virtual Providers
        const agreements = await this.getAgreementsOfProvider(
          provider,
          Status.Active
        );

        // Filter the Agreements that don't have enough balance
        const agreementsToBeClosed = agreements.filter(
          (agreement) => BigInt(agreement.balance) <= 0n
        );

        for (const agreement of agreementsToBeClosed) {
          provider.logger.warning(
            `Agreement ${colorNumber(agreement.id)}@${colorHex(
              agreement.protocolAddress
            )} ran out of balance, closing...`
          );

          await provider.protocol.closeAgreement(agreement.id).catch((err) => {
            const error = ensureError(err);
            provider.logger.error(
              `Error while closing Agreement ${colorNumber(
                agreement.id
              )}@${colorHex(agreement.protocolAddress)}: ${error.stack}`
            );
          });
        }
      } catch (err) {
        const error = ensureError(err);
        const indexerError = await this.checkIndexerHealthy(error);

        if (!indexerError && !isTermination(error)) {
          provider.logger.error(
            `Error while checking balances of the Agreements of Provider ${colorHex(
              provider.actor.ownerAddr
            )} @ ${colorHex(provider.protocol.address)}: ${error.stack}`
          );
        }
      }
    }

    // Mark the function execution as finished
    this.isCheckingAgreementBalances = false;
  }
}

const program = new Program();
program
  .main()
  .then(() => {
    logger.warning("See ya...");
    process.exit(process.exitCode || 0);
  })
  .catch((err) => {
    const error = ensureError(err);
    logger.error(`Something went wrong: ${error.message}`);
    if (config.NODE_ENV === "dev") {
      logger.error(`Stack: ${error.stack}`);
    }
    process.exit(1);
  });

// eslint-disable-next-line @typescript-eslint/no-unused-vars
interface BigInt {
  /** Convert to BigInt to string form in JSON.stringify */
  toJSON: () => string;
}
(BigInt.prototype as any).toJSON = function () {
  return this.toString();
};<|MERGE_RESOLUTION|>--- conflicted
+++ resolved
@@ -27,10 +27,6 @@
 import { indexerAgreementToAgreement } from "./utils/indexer-agreement-to-agreement";
 import express from "express";
 import { config } from "./config";
-<<<<<<< HEAD
-import { OpenRouterProvider } from "./protocol/open-router-provider";
-=======
->>>>>>> 83319f72
 import { colorHex, colorNumber, colorWord } from "./color";
 import {
   abortController,
@@ -55,11 +51,7 @@
    * @deprecated Use `providers` object from `src/providers.ts` instead
    */
   providers = {
-<<<<<<< HEAD
-    main: new OpenRouterProvider("anthropic/claude-3.7-sonnet"),
-=======
     ...providers,
->>>>>>> 83319f72
   };
 
   /**
