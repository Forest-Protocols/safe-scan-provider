--- conflicted
+++ resolved
@@ -25,22 +25,7 @@
 import { DetailedOffer } from "./types";
 import express from "express";
 import { config } from "./config";
-<<<<<<< HEAD
 import { MedQAServiceProvider } from "./protocol/provider";
-
-async function sleep(ms: number) {
-  return await new Promise((res) => setTimeout(res, ms));
-}
-
-function colorNumber(num: bigint | number) {
-  return ansis.bold.red(`#${num}`);
-}
-function colorHex(hex: string) {
-  return ansis.bold.yellow(`${hex}`);
-}
-function colorKeyword(word: string) {
-  return ansis.bold.cyan(word);
-=======
 import { colorHex, colorNumber, colorWord } from "./color";
 import {
   abortController,
@@ -73,17 +58,11 @@
     status: agreement.status,
     userAddr: agreement.userAddress,
   };
->>>>>>> ff0fd071
 }
 
 class Program {
   providers = {
-<<<<<<< HEAD
     main: new MedQAServiceProvider(),
-=======
-    main: new MainProviderImplementation(),
-    localBareMetal: new MainProviderImplementation(),
->>>>>>> ff0fd071
   };
 
   indexer = new Indexer({
