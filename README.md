# Creating a new Product Category

Forest Protocols consists of a multitude of Product Categories that are incentivized to accelerate digital innovation and prove their worth to the users by building in-demand services. Every digital service can become a Product Category within Forest Protocols. The diversity of Product Categories together with Protocol's inherent interoperability is what adds up to its strength.

The Protocol is permissionless and everyone is allowed to create a new Product Category.

<<<<<<< HEAD
This repository contains instructions and code templates for innovators who want to create their own Product Categories, grow them and earn passive income. What is required of a potential Product Category Owner is to: 
1) [customise this code template according to this new Product Category's mission](#1-fork-and-edit-the-repository),
2) [register objects on-chain](#2-registering-in-the-protocol),
	1. [register as a Product Category Owner on-chain in the Forest Protocol](#21-register-as-a-product-category-owner),
	2. [register a new Product Category on-chain](#22-register-a-new-product-category), 
3) [customize the README file for Users and Providers](#3-prepare-the-readme-file-for-users-and-providers).
4) [grow the community and onboard Providers, Validators and Users](#4-grow-your-product-category).
=======
This repository contains instructions and code templates for innovators who want to create their own Product Categories, grow them and earn passive income. What is required of a potential Product Category Owner is to:

1. [Customize this code template according to this new Product Category's mission](#1-fork-and-edit-the-repository),
2. Register objects on-chain
   1. [Register as a Product Category Owner on-chain in the Forest Protocol](#21-register-as-a-product-category-owner),
   2. [Register a new Product Category on-chain](#22-register-a-new-product-category),
3. [Customize the README file for Users and Providers](#3-prepare-the-readme-file-for-users-and-providers).
4. [Grow the community and onboard Providers, Validators and Users](#4-grow-your-product-category).
>>>>>>> fb300364

## Quickstart

As a Product Category Owner you want to make life easy on Providers that will be adding offers to your PC and servicing clients. That's why you need to create a Provider Template that each Provider will be running to cater to its clients. We have already implemented all of the Protocol level functionality. The only thing you need to do is to define the Product Category specific code.

### 1. Fork and edit the repository

Fork this repository and clone it locally. Open the `src/product-category/base-provider.ts` file. The first step is to define the details each resource will have. At the beginning of the file, there is a type definition named `ExampleProductDetails`, which specifies the attributes stored in the daemon's database for each resource in this Product Category.

Details of a resource are most likely its credentials. They will be accessible for the Users (unless you prefix the detail name with `_`) and can also be used internally by Providers serving in this Product Category. For instance, these details might include connection strings for a Database resource or endpoints and API keys for an API service resource.

Rename the type to match your product and edit the fields accordingly. An example type definition for the SQLite Product Category is shown below:

```typescript
export type SQLiteDatabaseDetails = ResourceDetails & {
  // Fields should use PascalCase with underscores for spaces
  Size_MB: number; // Database file size in MB

  // Fields starting with an underscore are for internal use only and won't be seen by the users.
  _fileName: string; // SQLite database file name
};
```

Once you have defined the details type, update the `BaseExampleProductProvider` abstract class to define this product's supported methods / functionality. This is a set of actions that Users can request your Providers to complete if they have an active Agreement for a service in your PC. All Providers within this Product Category must implement all functions you define in this class. Rename the class to reflect your product. For example:

```typescript
export abstract class BaseSQLiteDatabaseProvider extends AbstractProvider<SQLiteDatabaseDetails> {
  /**
   * Defines the product's functionality. All functions below
   * must be implemented by Providers in this Product Category.
   */

  /**
   * Executes the given SQL query on the database.
   *
   * @param resource Resource information stored in the database.
   * @param query SQL query to execute.
   */
  abstract sqlQuery(resource: Resource, query: string): Promise<any[]>;
}
```

After defining your product's functionalities (e.g., `sqlQuery`), you need to create "Pipe" endpoints to allow Users to invoke these functions.

> "**_Pipe_**" is a simple abstraction layer for HTTP-like request-response communication between participants. The current Pipe implementation is built on [XMTP](https://xmtp.org/) for fully decentralized communication within the Protocol.

Define these endpoints in the `init()` method. For example:

```typescript
async init(providerTag: string) {
    // Call the base class' `init` function
    await super.init(providerTag);

    // TODO: Implement your Pipe endpoints

    /**
     * @param 1:
     *  Pipe endpoints can be defined for different methods such as POST, PUT, DELETE, etc.
     *  You can follow the traditional REST pattern to determine which method to use.
     * @param 2:
     *  Path of the endpoint. Clients/users send their requests to this endpoint
     *  to invoke the `sqlQuery` method.
     * @param 3:
     *  Actual handler function that processes the request.
     */
    this.route(PipeMethod.GET, "/query", async (req) => {
        /**
         * In route handler functions, all errors are automatically handled
         * with an "Internal server error" response. If the thrown error
         * is an instance of `PipeError`, the response will use values provided
         * by this error.
         */

        /**
         * Parameters can be extracted from `req.body` or `req.params`.
         * Here, we use `req.body`.
         *
         * We validate the body params using [Zod](https://zod.dev/)
         * to ensure they conform to the expected schema.
         */
        const body = validateBodyOrParams(req.body, z.object({
            id: z.number(), // Resource ID
            pc: addressSchema, // Product Category address
            query: z.string(), // SQL query
        }));

        /**
         * Retrieve the resource from the daemon's database using `getResource`.
         * If the resource is not found, an error is thrown automatically,
         * and the request returns a "Not Found" error.
         *
         * This method also checks resource ownership. If the requester is
         * not the resource owner, the resource will not be found in the database.
         * Even if the return value is not used, calling this method ensures
         * authorization.
         */
        const { resource } = await this.getResource(
          body.id,
          body.pc as Address,
          req.requester
        );

        // Execute the SQL query with the provided arguments
        const result = await this.sqlQuery(resource, body.query);

        // Return the response
        return {
          code: PipeResponseCode.OK,
          body: result,
        };
    });
}
```

Once you are done with defining the abstract class, navigate to `src/product-category/provider.ts` and add a boilerplate implementation for your base class. For example:

```typescript
/**
 * The main class that implements Provider specific actions.
 * @responsible Provider
 */
export class MainProviderImplementation extends BaseExampleProductProvider {
  // Other abstract functions...

  async sqlQuery(resource: Resource, query: string): Promise<any[]> {
    /**
     * TODO: Implement how to execute an SQL query within the database.
     * This function should process the query and return results accordingly.
     */
    throw new Error("Method not implemented.");
  }
}
```

### 2. Registering in the Protocol

#### 2.1 Register as a Product Category Owner

1. Create a JSON detail file in the following schema and save it somewhere:

```json
{
  "name": "<Name, will be visible to users>",
  "description": "<[Optional] Description>",
  "homepage": "<[Optional] Homepage address>"
}
```

2. Create a set of pub / priv keys using an EVM-compatible wallet.
3. Take that account's private key and save it to a file.
4. Put the JSON file and that private key file into the same folder.
5. Open up a terminal in that folder.
   > If you are planning to use different accounts for billing and operating, you need to pass additional flags: `--billing <address>` and `--operator <address>`. This separation increases security of your configuration. Setting a billing address allows for having a separate address / identity for claiming your earnings and rewards while setting an operator allows you to delegate the operational work of running a daemon and servicing user requests to a third-party or a hotkey. If you don't need that, just skip those flags and the logic of the Protocol will use your main address as your billing and operator address.
6. Run the following command:
   ```sh
    forest register pco \
        --details <JSON file name> \
        --account <private key file>
   ```
7. Save your detail file into `data/details` folder.

#### 2.2 Register a New Product Category

Create a file with detailed information about this Product Category. The file can be in plain text, Markdown or any other format that you want. Save it at `data/details/[file name]` in your forked Provider Template repository.

```sh
forest product-category create \
  --details <details file path> \
  --account <private key file path OR private key itself of the PCO account> \
  --max-validator 10 \
  --max-provider 10 \
  --min-collateral 10 \
  --validator-register-fee 5 \
  --provider-register-fee 3 \
  --offer-register-fee 2 \
  --term-update-delay 400 \
  --provider-share 45 \
  --validator-share 45 \
  --pco-share 10
```

#### Explanation of Command Flags

| Flag                       | Description                                                      |
| -------------------------- | ---------------------------------------------------------------- |
| `--max-validator`          | Maximum number of Validators that can be registered.             |
| `--max-provider`           | Maximum number of Providers that can be registered.              |
| `--min-collateral`         | Minimum FOREST token collateral required for a registration.     |
| `--validator-register-fee` | Registration fee (FOREST token) for Validators.                  |
| `--provider-register-fee`  | Registration fee (FOREST token) for Providers.                   |
| `--offer-register-fee`     | Fee for Providers to register a new Offer.                       |
| `--term-update-delay`      | Minimum block count before Providers can close agreements.       |
| `--provider-share`         | Percentage of emissions allocated to Providers.                  |
| `--validator-share`        | Percentage of emissions allocated to Validators.                 |
| `--pco-share`              | Percentage of emissions allocated to the Product Category Owner. |

### 3. Prepare the README file for Users and Providers

Now you need to create a human-readable specification of your Product Category. Choose one of the provided templates of the `README.md` file. You can either go with a simple one (`README_template_simple.md`) if the definition might evolve over time or if you already have all of the answers you can use the comprehensive version (`README_template_comprehensive.md`). You have total freedom to shape this document in a way you think is best. Rename the chosen file to `README.md` (this will override this, but that's fine). 

From now on the `README.md` will include basic information about your PC that might be interesting to Users. It also links to a Provider tutorial on how to easily integrate with your Product Category. So the last thing you need to do is customize the information by filling out the missing parts in the base `README.md` as well as in the `README_Become_a_Provider.md`.

### 4. Grow Your Product Category

Congratulations! You have registered in the Protocol and created your Product Category. Now, publish your Provider Template and inform potential Providers and Validators on how to participate in your Product Category.<|MERGE_RESOLUTION|>--- conflicted
+++ resolved
@@ -4,7 +4,6 @@
 
 The Protocol is permissionless and everyone is allowed to create a new Product Category.
 
-<<<<<<< HEAD
 This repository contains instructions and code templates for innovators who want to create their own Product Categories, grow them and earn passive income. What is required of a potential Product Category Owner is to: 
 1) [customise this code template according to this new Product Category's mission](#1-fork-and-edit-the-repository),
 2) [register objects on-chain](#2-registering-in-the-protocol),
@@ -12,16 +11,6 @@
 	2. [register a new Product Category on-chain](#22-register-a-new-product-category), 
 3) [customize the README file for Users and Providers](#3-prepare-the-readme-file-for-users-and-providers).
 4) [grow the community and onboard Providers, Validators and Users](#4-grow-your-product-category).
-=======
-This repository contains instructions and code templates for innovators who want to create their own Product Categories, grow them and earn passive income. What is required of a potential Product Category Owner is to:
-
-1. [Customize this code template according to this new Product Category's mission](#1-fork-and-edit-the-repository),
-2. Register objects on-chain
-   1. [Register as a Product Category Owner on-chain in the Forest Protocol](#21-register-as-a-product-category-owner),
-   2. [Register a new Product Category on-chain](#22-register-a-new-product-category),
-3. [Customize the README file for Users and Providers](#3-prepare-the-readme-file-for-users-and-providers).
-4. [Grow the community and onboard Providers, Validators and Users](#4-grow-your-product-category).
->>>>>>> fb300364
 
 ## Quickstart
 
